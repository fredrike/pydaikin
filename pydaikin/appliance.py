--- conflicted
+++ resolved
@@ -112,24 +112,16 @@
         if ip is None:
             # id is a common name, try discovery
             e = discovery.get_name(id)
-<<<<<<< HEAD
             if e is None:
-                raise ValueError("no device found for %s" % id)
-
-            ip = e['ip']
-=======
-            if None == e:
-		# try DNS
+                # try DNS
                 try:
                     ip = socket.gethostbyname(id)
                 except socket.gaierror:
                     raise ValueError("no device found for %s" % id)
             else:
                 ip = e['ip']
->>>>>>> c715e82f
 
         self.ip = ip
-        self.values['ip'] = ip
 
         with requests.Session() as self.session:
             for resource in HTTP_RESOURCES:
