"""Pydaikin base appliance, represent a Daikin device."""

import asyncio
from collections import defaultdict
from datetime import datetime, timedelta
import logging
import socket
from typing import Optional
from urllib.parse import unquote

from aiohttp import ClientSession
from aiohttp.web_exceptions import HTTPForbidden
from retry import retry

from .discovery import get_name
from .power import ATTR_COOL, ATTR_HEAT, ATTR_TOTAL, TIME_TODAY, DaikinPowerMixin
from .response import parse_response
from .values import ApplianceValues

_LOGGER = logging.getLogger(__name__)


class Appliance(DaikinPowerMixin):  # pylint: disable=too-many-public-methods
    """Daikin main appliance class."""

    base_url: str
    session: Optional[ClientSession]

    TRANSLATIONS = {}

    VALUES_TRANSLATION = {}

    VALUES_SUMMARY = []

    INFO_RESOURCES = []

    MAX_CONCURRENT_REQUESTS = 4

    @classmethod
    def daikin_to_human(cls, dimension, value):
        """Return converted values from Daikin to Human."""
        return cls.TRANSLATIONS.get(dimension, {}).get(value, str(value))

    @classmethod
    def human_to_daikin(cls, dimension, value):
        """Return converted values from Human to Daikin."""
        translations_rev = {
            dim: {v: k for k, v in item.items()}
            for dim, item in cls.TRANSLATIONS.items()
        }
        return translations_rev.get(dimension, {}).get(value, value)

    @classmethod
    def daikin_values(cls, dimension):
        """Return sorted list of translated values."""
        return sorted(list(cls.TRANSLATIONS.get(dimension, {}).values()))

    @staticmethod
    def parse_response(response_body):
<<<<<<< HEAD
        """Parse response from Daikin."""
        response = dict(
            (match.group(1), match.group(2))
            for match in re.finditer(r'(\w+)=([^=]*)(?:,|$)', response_body)
        )
        if 'ret' not in response:
            raise ValueError("missing 'ret' field in response")
        if response.pop('ret') != 'OK':
            return {}
        if 'name' in response:
            response['name'] = unquote(response['name'])

        # Translate swing mode from 2 parameters to 1 (Special case for certain models e.g Alira X)
        if response.get("f_dir_ud") == "0" and response.get("f_dir_lr") == "0":
            response["f_dir"] = '0'
        if response.get("f_dir_ud") == "S" and response.get("f_dir_lr") == "0":
            response["f_dir"] = '1'
        if response.get("f_dir_ud") == "0" and response.get("f_dir_lr") == "S":
            response["f_dir"] = '2'
        if response.get("f_dir_ud") == "S" and response.get("f_dir_lr") == "S":
            response["f_dir"] = '3'

        return response
=======
        """Parse response from Daikin.
        Subclassed by submodules with own implementation"""
        return parse_response(response_body)
>>>>>>> 3502cc22

    @staticmethod
    def translate_mac(value):
        """Return translated MAC address."""
        return ':'.join(value[i : i + 2] for i in range(0, len(value), 2))

    @staticmethod
    def discover_ip(device_id):
        """Return translated name to ip address."""
        try:
            socket.inet_aton(device_id)
            device_ip = device_id  # id is an IP
        except socket.error:
            device_ip = None

        if device_ip is None:
            # id is a common name, try discovery
            device_name = get_name(device_id)
            if device_name is None:
                # try DNS
                try:
                    device_ip = socket.gethostbyname(device_id)
                except socket.gaierror as exc:
                    raise ValueError(f"no device found for {device_id}") from exc
            else:
                device_ip = device_name['ip']
        return device_id

    def __init__(self, device_id, session: Optional[ClientSession] = None):
        """Init the pydaikin appliance, representing one Daikin device."""
        self.values = ApplianceValues()
        self.session = session
        self._energy_consumption_history = defaultdict(list)
        if session:
            self.device_ip = device_id
        else:
            self.device_ip = self.discover_ip(device_id)

        self.base_url = f"http://{self.device_ip}"

        self.request_semaphore = asyncio.Semaphore(value=self.MAX_CONCURRENT_REQUESTS)

    def __getitem__(self, name):
        """Return values from self.value."""
        if name in self.values:
            return self.values[name]
        raise AttributeError("No such attribute: " + name)

    async def init(self):
        """Init status."""
        # Re-defined in all sub-classes
        raise NotImplementedError

    @retry(tries=3, delay=1)
    async def _get_resource(self, path: str, params: Optional[dict] = None):
        """Make the http request."""
        if params is None:
            params = {}

        if self.session is None:
            session = ClientSession()
        else:
            session = self.session

        async with session as client_session, self.request_semaphore:
            async with client_session.get(
                f'{self.base_url}/{path}', params=params
            ) as resp:
                if resp.status == 403:
                    raise HTTPForbidden
                assert resp.status == 200, f"Response code is {resp.status}"
                return self.parse_response(await resp.text())

    async def update_status(self, resources=None):
        """Update status from resources."""
        if resources is None:
            resources = self.INFO_RESOURCES
        resources = [
            resource
            for resource in resources
            if self.values.should_resource_be_updated(resource)
        ]
        _LOGGER.debug("Updating %s", resources)
        async with asyncio.TaskGroup() as tg:
            tasks = [
                tg.create_task(self._get_resource(resource)) for resource in resources
            ]

        for resource, task in zip(resources, tasks):
            self.values.update_by_resource(resource, task.result())

        self._register_energy_consumption_history()

    def show_values(self, only_summary=False):
        """Print values."""
        if only_summary:
            keys = self.VALUES_SUMMARY
        else:
            keys = sorted(self.values.keys())

        for key in keys:
            if key in self.values:
                (k, val) = self.represent(key)
                print(f"{k : >20}: {val}")

    def log_sensors(self, file):
        """Log sensors to a file."""
        data = [
            ('datetime', datetime.utcnow().strftime('%Y-%m-%d %H:%M:%S')),
            ('in_temp', self.inside_temperature),
        ]
        if self.support_outside_temperature:
            data.append(('out_temp', self.outside_temperature))
        if self.support_compressor_frequency:
            data.append(('cmp_freq', self.compressor_frequency))
        if self.support_energy_consumption:
            data.append(
                ('total_today', self.energy_consumption(ATTR_TOTAL, TIME_TODAY))
            )
            data.append(('cool_today', self.energy_consumption(ATTR_COOL, TIME_TODAY)))
            data.append(('heat_today', self.energy_consumption(ATTR_HEAT, TIME_TODAY)))
            data.append(('total_power', self.current_total_power_consumption))
            data.append(('cool_energy', self.last_hour_cool_energy_consumption))
            data.append(('heat_energy', self.last_hour_heat_energy_consumption))
        if file.tell() == 0:
            file.write(','.join(k for k, _ in data))
            file.write('\n')
        file.write(','.join(str(v) for _, v in data))
        file.write('\n')
        file.flush()

    def show_sensors(self):
        """Print sensors."""
        data = [
            datetime.utcnow().strftime('%Y-%m-%d %H:%M:%S'),
            f'in_temp={int(self.inside_temperature)}°C',
        ]
        if self.support_outside_temperature:
            data.append(f'out_temp={int(self.outside_temperature)}°C')
        if self.support_compressor_frequency:
            data.append(f'cmp_freq={int(self.compressor_frequency)}Hz')
        if self.support_energy_consumption:
            data.append(
                f'total_today={self.energy_consumption(ATTR_TOTAL, TIME_TODAY):.01f}kWh'
            )
            data.append(
                f'cool_today={self.energy_consumption(ATTR_COOL, TIME_TODAY):.01f}kWh'
            )
            data.append(
                f'heat_today={self.energy_consumption(ATTR_HEAT, TIME_TODAY):.01f}kWh'
            )
            data.append(f'total_power={self.current_total_power_consumption:.02f}kW')
            data.append(f'cool_energy={self.last_hour_cool_energy_consumption:.01f}kW')
            data.append(f'heat_energy={self.last_hour_heat_energy_consumption:.01f}kW')
        print('  '.join(data))

    def represent(self, key):
        """Return translated value from key."""
        k = self.VALUES_TRANSLATION.get(key, key)

        # adapt the value
        val = self.values.get(key)

        if key == 'mode' and self.values['pow'] == '0':
            val = 'off'
        elif key == 'mac':
            val = self.translate_mac(val)
            val = unquote(self.values[key]).split(';')
        else:
            val = self.daikin_to_human(key, val)

        _LOGGER.log(logging.NOTSET, 'Represent: %s, %s, %s', key, k, val)
        return (k, val)

    def _parse_number(self, dimension) -> Optional[float]:
        """Parse float number."""
        try:
            return float(self.values.get(dimension))
        except (TypeError, ValueError):
            return None

    @property
    def mac(self) -> str:
        """Return device's MAC address."""
        return self.values.get('mac', self.device_ip)

    @property
    def support_away_mode(self) -> bool:
        """Return True if the device support away_mode."""
        return 'en_hol' in self.values

    @property
    def support_fan_rate(self) -> bool:
        """Return True if the device support setting fan_rate."""
        return 'f_rate' in self.values

    @property
    def support_swing_mode(self) -> bool:
        """Return True if the device support setting swing_mode."""
        return 'f_dir' in self.values

    @property
    def support_outside_temperature(self) -> bool:
        """Return True if the device is not an AirBase unit."""
        return self.outside_temperature is not None

    @property
    def support_humidity(self) -> bool:
        """Return True if the device has humidity sensor."""
        return False

    @property
    def support_advanced_modes(self) -> bool:
        """Return True if the device supports advanced modes."""
        return 'adv' in self.values

    @property
    def support_compressor_frequency(self) -> bool:
        """Return True if the device supports compressor frequency."""
        return 'cmpfreq' in self.values

    @property
    def support_energy_consumption(self) -> bool:
        """Return True if the device supports energy consumption monitoring."""
        return super().support_energy_consumption

    @property
    def outside_temperature(self) -> Optional[float]:
        """Return current outside temperature."""
        return self._parse_number('otemp')

    @property
    def inside_temperature(self) -> Optional[float]:
        """Return current inside temperature."""
        return self._parse_number('htemp')

    @property
    def target_temperature(self) -> Optional[float]:
        """Return current target temperature."""
        return self._parse_number('stemp')

    @property
    def compressor_frequency(self) -> Optional[float]:
        """Return current compressor frequency."""
        return self._parse_number('cmpfreq')

    @property
    def humidity(self) -> Optional[float]:
        """Return current humidity."""
        return self._parse_number('hhum')

    @property
    def target_humidity(self) -> Optional[float]:
        """Return target humidity."""
        return self._parse_number('shum')

    @property
    def current_total_power_consumption(self):
        """Return the current total (heating+cooling, all devices) power consumption in kW."""
        # We tolerate a 50% delay in consumption measure
        return self.current_power_consumption(
            mode=ATTR_TOTAL, exp_diff_time_margin_factor=0.5
        )

    @property
    def last_hour_cool_energy_consumption(self):
        """Return the last hour cool power consumption of a given mode in kW."""
        # We tolerate a 5 minutes delay in consumption measure
        return self.current_power_consumption(
            mode=ATTR_COOL,
            exp_diff_time_value=timedelta(minutes=60),
            exp_diff_time_margin_factor=timedelta(minutes=5),
        )

    @property
    def last_hour_heat_energy_consumption(self):
        """Return the last hour heat power consumption of a given mode in kW."""
        # We tolerate a 5 minutes margin in consumption measure
        return self.current_power_consumption(
            mode=ATTR_HEAT,
            exp_diff_time_value=timedelta(minutes=60),
            exp_diff_time_margin_factor=timedelta(minutes=5),
        )

    @property
    def today_cool_energy_consumption(self):
        """Return today's cooling energy consumption in kWh."""
        return self.energy_consumption(
            mode=ATTR_COOL,
            time=TIME_TODAY,
        )

    @property
    def today_heat_energy_consumption(self):
        """Return today's heating energy consumption in kWh."""
        return self.energy_consumption(
            mode=ATTR_HEAT,
            time=TIME_TODAY,
        )

    @property
    def today_total_energy_consumption(self):
        """Return today's total (all devices) energy consumption in kWh."""
        return self.energy_consumption(
            mode=ATTR_TOTAL,
            time=TIME_TODAY,
        )

    @property
    def today_energy_consumption(self):
        """Return today's energy consumption in kWh."""
        return (self.today_cool_energy_consumption or 0) + (
            self.today_heat_energy_consumption or 0
        )

    @property
    def fan_rate(self) -> list:
        """Return list of supported fan rates."""
        return list(map(str.title, self.TRANSLATIONS.get('f_rate', {}).values()))

    @property
    def swing_modes(self) -> list:
        """Return list of supported swing modes."""
        return list(map(str.title, self.TRANSLATIONS.get('f_dir', {}).values()))

    async def set(self, settings):
        """Set settings on Daikin device."""
        raise NotImplementedError

    async def set_holiday(self, mode):
        """Set holiday mode."""
        raise NotImplementedError

    async def set_advanced_mode(self, mode, value):
        """Enable or disable advanced modes."""
        raise NotImplementedError

    async def set_streamer(self, mode):
        """Enable or disable the streamer."""
        raise NotImplementedError

    @property
    def zones(self):
        """Return list of zones."""
        return

    async def set_zone(self, zone_id, key, value):
        """Set zone status."""
        raise NotImplementedError<|MERGE_RESOLUTION|>--- conflicted
+++ resolved
@@ -57,35 +57,9 @@
 
     @staticmethod
     def parse_response(response_body):
-<<<<<<< HEAD
-        """Parse response from Daikin."""
-        response = dict(
-            (match.group(1), match.group(2))
-            for match in re.finditer(r'(\w+)=([^=]*)(?:,|$)', response_body)
-        )
-        if 'ret' not in response:
-            raise ValueError("missing 'ret' field in response")
-        if response.pop('ret') != 'OK':
-            return {}
-        if 'name' in response:
-            response['name'] = unquote(response['name'])
-
-        # Translate swing mode from 2 parameters to 1 (Special case for certain models e.g Alira X)
-        if response.get("f_dir_ud") == "0" and response.get("f_dir_lr") == "0":
-            response["f_dir"] = '0'
-        if response.get("f_dir_ud") == "S" and response.get("f_dir_lr") == "0":
-            response["f_dir"] = '1'
-        if response.get("f_dir_ud") == "0" and response.get("f_dir_lr") == "S":
-            response["f_dir"] = '2'
-        if response.get("f_dir_ud") == "S" and response.get("f_dir_lr") == "S":
-            response["f_dir"] = '3'
-
-        return response
-=======
         """Parse response from Daikin.
         Subclassed by submodules with own implementation"""
         return parse_response(response_body)
->>>>>>> 3502cc22
 
     @staticmethod
     def translate_mac(value):
