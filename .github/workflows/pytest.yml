name: Test Python package

on:
  push:
  pull_request:
  schedule:
    - cron: '0 1 * * SUN'
  workflow_dispatch:

jobs:
  build:
    runs-on: ubuntu-latest
    strategy:
      fail-fast: false
      matrix:
        python-version: ["3.12", "3.13"]

    steps:
<<<<<<< HEAD
      - uses: actions/checkout@v4
=======
      - uses: actions/checkout@v5
      - uses: actions/setup-python@v6
        with:
            python-version: "3.11"
>>>>>>> 42e0ce1d
      - name: Set up Python ${{ matrix.python-version }}
        id: setup-python
        uses: actions/setup-python@v6
        with:
          python-version: ${{ matrix.python-version }}
          cache: "pip"
          cache-dependency-path: |
            **/pyproject.toml
            **/requirements*.txt
      - run: pip install -e . -r requirements-test.txt

      - uses: actions/cache@v4
        with:
          path: ~/.cache/pre-commit
          key: >
            ${{ format('pre-commit-{0}-{1}',
            steps.setup-python.outputs.python-version,
            hashFiles('.pre-commit-config.yaml')
            ) }}

      - name: Install pre-commit
        run: |
          pip install --upgrade pip
          pip install pre-commit
          pre-commit install

      - name: Run pre-commit hooks
        run: >
          git ls-files | xargs pre-commit run
          --show-diff-on-failure
          --color=always
          --files

      - name: Test with pytest
        run: >
          pytest tests
          --log-cli-level=DEBUG
          --cov=pydaikin
          --cov-report=xml

      - name: Upload coverage report
        uses: actions/upload-artifact@v4
        with:
          name: coverage-report-${{ matrix.python-version }}
          path: coverage.xml
      - name: Upload coverage to Codecov
        uses: codecov/codecov-action@v5
        with:
          token: ${{ secrets.CODECOV_TOKEN }}
          files: coverage.xml<|MERGE_RESOLUTION|>--- conflicted
+++ resolved
@@ -16,14 +16,8 @@
         python-version: ["3.12", "3.13"]
 
     steps:
-<<<<<<< HEAD
-      - uses: actions/checkout@v4
-=======
       - uses: actions/checkout@v5
       - uses: actions/setup-python@v6
-        with:
-            python-version: "3.11"
->>>>>>> 42e0ce1d
       - name: Set up Python ${{ matrix.python-version }}
         id: setup-python
         uses: actions/setup-python@v6
