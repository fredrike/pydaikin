--- conflicted
+++ resolved
@@ -4,11 +4,8 @@
 import logging
 import socket
 import sys
-<<<<<<< HEAD
 from concurrent.futures import ThreadPoolExecutor
-=======
 import time
->>>>>>> 040e1123
 from urllib.parse import unquote
 
 from pydaikin.discovery import get_devices
@@ -71,13 +68,10 @@
 
         # If no pre-defined key, prompt the user
         if not key:
-<<<<<<< HEAD
             key_input = input("Enter authentication key for {} (or press Enter to skip): ".format(name))
-=======
             key_input = input(
                 f"Enter authentication key for {name} (or press Enter to skip): "
             )
->>>>>>> 040e1123
             if key_input.strip():
                 key = key_input
             else:
@@ -199,13 +193,10 @@
                     # Test fan mode if available
                     print("Setting mode to 'fan'...")
                     await device.set({"mode": "fan"})
-<<<<<<< HEAD
                     print("New mode: {}".format(device.values._data.get('mode')))
                     
-=======
                     print(f"New mode: {device.values._data.get('mode')}")
 
->>>>>>> 040e1123
                     # Restore original mode
                     await asyncio.sleep(2)
                     print(f"Restoring mode to {orig_mode}...")
@@ -234,13 +225,10 @@
                         if test_dir:
                             print(f"Setting direction to: {test_dir}...")
                             await device.set({"f_dir": test_dir})
-<<<<<<< HEAD
                             print("New direction: {}".format(device.values._data.get('f_dir')))
                             
-=======
                             print(f"New direction: {device.values._data.get('f_dir')}")
 
->>>>>>> 040e1123
                             # Restore original direction
                             await asyncio.sleep(2)
                             print(f"Restoring direction to {orig_dir}...")
@@ -368,13 +356,8 @@
 
             # Identify if this device might need a key
             if device.get('adp_kind') == '3' or device.get('adp_kind') == 3:
-<<<<<<< HEAD
-                print("   ⚠️ This device likely requires an authentication key")
-                
-=======
                 print(f"   ⚠️ This device likely requires an authentication key")
 
->>>>>>> 040e1123
                 # Check if we have a pre-defined key
                 for key_name, _ in DEVICE_KEYS.items():
                     if key_name in device_name:
