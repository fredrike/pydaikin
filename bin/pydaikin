#!/usr/bin/env python3
"""Script to run pydaikin."""

import argparse
from asyncio import run, sleep
from contextlib import nullcontext

from aiohttp import ClientError

from pydaikin import discovery  # pylint: disable=cyclic-import
from pydaikin.daikin_brp069 import (  # noqa: E0611; pylint: disable=no-name-in-module
    DaikinBRP069 as appliance,
)
from pydaikin.factory import DaikinFactory


async def list_all_devices():
    """Print all discovered devices."""
    for dev in discovery.get_devices():
        try:
            appl = await DaikinFactory(dev['ip'])
            support_energy_consumption = (
                "Supported" if appl.support_energy_consumption else "Unsupported"
            )
        except ClientError:
            support_energy_consumption = "Unknown"
        print(
            f"{dev['ip'][:18]}"
            f" ({dev['mac']}): {dev['name']}"
            f" - {support_energy_consumption} energy consumption"
        )


parser = argparse.ArgumentParser(description='Daikin wireless interface.')

group = parser.add_mutually_exclusive_group(required=True)

group.add_argument(
    'device', metavar='dev', nargs='?', help='device, either ip or common name'
)

group.add_argument(
    '-l', '--list', action='store_true', help='list all the devices found'
)

parser.add_argument(
    '-a',
    '--all',
    action='store_true',
    help='show all the values available for the device',
)

parser.add_argument(
    '-p', '--password', help='unit\'s password (only used by SkyFi devices)'
)

parser.add_argument('-k', '--key', help='unit\'s key (only used by BRP072Cxx devices)')

settings = parser.add_argument_group('device settings', 'Modify paramaters of a device')

settings.add_argument(
    '-m', '--mode', choices=appliance.daikin_values('mode'), help='set working mode'
)

settings.add_argument('-t', '--temp', type=float, help='set target temperature')

settings.add_argument('-y', '--humidity', type=int, help='set target humidity')

settings.add_argument(
    '-f', '--fan', choices=appliance.daikin_values('f_rate'), help='set fan speed'
)

settings.add_argument(
    '-d',
    '--direction',
    choices=appliance.daikin_values('f_dir'),
    help='set fan movement',
)

settings.add_argument(
    '-w', '--away', choices=appliance.daikin_values('en_hol'), help='set away mode'
)

settings.add_argument(
    '-s', '--sensor', action='store_true', help='tail sensors\'s value'
)

settings.add_argument('--file', type=str, help='file path for sensors logging')

settings.add_argument(
    '-v',
    '--verbose',
    help='Verbose level (none: critical, v: error, vv: warning, vvv: info, vvvv: debug)',
    action='count',
    default=0,
)


async def main():  # pylint: disable=too-many-branches
    """Main function."""

    args = parser.parse_args()

    if args.verbose:
        import logging  # pylint: disable=import-outside-toplevel

        logging.basicConfig(
            level=[
                logging.CRITICAL,
                logging.ERROR,
                logging.WARNING,
                logging.INFO,
                logging.DEBUG,
            ][args.verbose]
        )

    _settings = {}
    if args.mode:
        _settings.update({"mode": args.mode})

    if args.temp:
        _settings.update({"stemp": str(args.temp)})

    if args.humidity:
        _settings.update({"shum": str(args.humidity)})

    if args.fan:
        _settings.update({"f_rate": args.fan})

    if args.direction:
        _settings.update({"f_dir": args.direction})

    if args.away:
        _settings.update({"en_hol": args.away})

    if args.list:
        await list_all_devices()
    else:
        daikin = await DaikinFactory(args.device, key=args.key, password=args.password)

        if not _settings:
            daikin.show_values(not args.all)
        else:
            await daikin.set(_settings)

        if args.sensor:
            print('\nPress CTRL+C to stop logging sensor data...\n')

<<<<<<< HEAD
            with open(args.file, 'a') if args.file else nullcontext() as file:
=======
            with (
                open(args.file, 'a', encoding='utf-8') if args.file else nullcontext()
            ) as file:
>>>>>>> 3502cc22
                try:
                    while True:
                        await daikin.update_status()
                        daikin.show_sensors()
                        if args.file:
                            daikin.log_sensors(file)
                        await sleep(30)
                except KeyboardInterrupt:
                    pass


run(main())<|MERGE_RESOLUTION|>--- conflicted
+++ resolved
@@ -146,13 +146,9 @@
         if args.sensor:
             print('\nPress CTRL+C to stop logging sensor data...\n')
 
-<<<<<<< HEAD
-            with open(args.file, 'a') if args.file else nullcontext() as file:
-=======
             with (
                 open(args.file, 'a', encoding='utf-8') if args.file else nullcontext()
             ) as file:
->>>>>>> 3502cc22
                 try:
                     while True:
                         await daikin.update_status()
